--- conflicted
+++ resolved
@@ -80,9 +80,9 @@
 
 //------------------------------
 
-std::mt19937_64 randomEngine(time(nullptr));
-std::uniform_real_distribution<long double> uniformDistribution(0.L, 1.L);
-std::normal_distribution<long double> normalDistribution(0.L, 1.L);
+std::mt19937_64 randomEngine{ time(nullptr) };
+std::uniform_real_distribution<long double> uniformDistribution{ 0.L, 1.L };
+std::normal_distribution<long double> normalDistribution{ 0.L, 1.L };
 
 long double Avo::random()
 {
@@ -5343,17 +5343,10 @@
 
 public:
 	DirectWriteText(IDWriteTextLayout1* p_handle, std::wstring const& p_wideString, std::string const& p_string, 
-<<<<<<< HEAD
 		Avo::Rectangle<float> const& p_bounds) :
 		m_handle{ p_handle },
 		m_wideString{ p_wideString },
 		m_string{ p_string }
-=======
-		Avo::Rectangle<> const& p_bounds) :
-		m_handle(p_handle), 
-		m_wideString(p_wideString), 
-		m_string(p_string)
->>>>>>> 40ce1e01
 	{
 		m_bounds = p_bounds;
 		if (!m_bounds.right && !m_bounds.bottom)
@@ -5434,11 +5427,7 @@
 		DWRITE_TEXT_METRICS metrics{};
 		m_handle->GetMetrics(&metrics);
 
-<<<<<<< HEAD
 		DWRITE_OVERHANG_METRICS overhangMetrics{};
-=======
-		DWRITE_OVERHANG_METRICS overhangMetrics = {};
->>>>>>> 40ce1e01
 		m_handle->GetOverhangMetrics(&overhangMetrics);
 
 		return { metrics.width, m_handle->GetMaxHeight() + overhangMetrics.bottom + m_isTopTrimmed * overhangMetrics.top };
@@ -5472,11 +5461,7 @@
 
 	Avo::Point<> getCharacterPosition(Index p_characterIndex, bool p_isRelativeToOrigin) override
 	{
-<<<<<<< HEAD
-		Avo::Point<float> result;
-=======
 		Avo::Point<> result;
->>>>>>> 40ce1e01
 		DWRITE_HIT_TEST_METRICS metrics{};
 		m_handle->HitTestTextPosition(
 			Avo::getUtf16UnitIndexFromCharacterIndex(m_wideString, p_characterIndex), 
@@ -5493,21 +5478,13 @@
 	{
 		float x;
 		float y;
-<<<<<<< HEAD
 		DWRITE_HIT_TEST_METRICS metrics{};
-=======
-		DWRITE_HIT_TEST_METRICS metrics = {};
->>>>>>> 40ce1e01
 		m_handle->HitTestTextPosition(Avo::getUtf16UnitIndexFromCharacterIndex(m_wideString, p_characterIndex), false, &x, &y, &metrics);
 		return Avo::Point<>(metrics.width, metrics.height);
 	}
 	Avo::Rectangle<> getCharacterBounds(Index p_characterIndex, bool p_isRelativeToOrigin) override
 	{
-<<<<<<< HEAD
-		Avo::Rectangle<float> result;
-=======
 		Avo::Rectangle<> result;
->>>>>>> 40ce1e01
 		DWRITE_HIT_TEST_METRICS metrics{};
 		m_handle->HitTestTextPosition(
 			Avo::getUtf16UnitIndexFromCharacterIndex(m_wideString, p_characterIndex), 
@@ -6267,19 +6244,7 @@
 	float m_brushOpacity = 1.f;
 
 	D2D1_STROKE_STYLE_PROPERTIES1 m_strokeStyleProperties;
-<<<<<<< HEAD
 	ID2D1StrokeStyle1* m_strokeStyle = nullptr;
-=======
-	ID2D1StrokeStyle1* m_strokeStyle = 0;
-
-	Avo::Point<> m_scale{ 1.f, 1.f };
-
-	IDWriteTextFormat* m_textFormat = 0;
-	IDWriteFontCollection* m_fontCollection = 0;
-	std::vector<FontData> m_fontData;
-
-	std::recursive_mutex m_targetMutex;
->>>>>>> 40ce1e01
 
 	//------------------------------
 
@@ -6778,11 +6743,7 @@
 
 		float dpi = getDpi();
 
-<<<<<<< HEAD
-		Avo::Point<float> newSize{ p_width * dpi / USER_DEFAULT_SCREEN_DPI, p_height * dpi / USER_DEFAULT_SCREEN_DPI };
-=======
-		Avo::Point<> newSize(p_width * dpi / USER_DEFAULT_SCREEN_DPI, p_height* dpi / USER_DEFAULT_SCREEN_DPI);
->>>>>>> 40ce1e01
+		Avo::Point<> newSize{ p_width * dpi / USER_DEFAULT_SCREEN_DPI, p_height* dpi / USER_DEFAULT_SCREEN_DPI };
 
 		ID2D1Multithread* multithreader;
 		s_direct2DFactory->QueryInterface(IID_PPV_ARGS(&multithreader));
@@ -7472,13 +7433,7 @@
 		m_clipTypeStack.push(true);
 	}
 
-<<<<<<< HEAD
-	void pushClipShape(std::vector<Avo::Point<float>> const& p_points, float p_opacity) override
-=======
-	//------------------------------
-
 	void pushClipShape(std::vector<Avo::Point<>> const& p_points, float p_opacity) override
->>>>>>> 40ce1e01
 	{
 		pushClipShape(p_points.data(), p_points.size(), p_opacity);
 	}
